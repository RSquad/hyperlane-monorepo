use std::{
    cmp::max,
    fmt::{Debug, Formatter},
    ops::RangeInclusive,
    time::SystemTime,
};

use async_trait::async_trait;
use base64::{engine::general_purpose, Engine};
use hyperlane_core::{
    ChainCommunicationError, ChainResult, FixedPointNumber, HyperlaneChain, HyperlaneContract,
    HyperlaneDomain, HyperlaneMessage, HyperlaneProvider, Indexed, Indexer, LogMeta, Mailbox,
    ReorgPeriod, SequenceAwareIndexer, TxCostEstimate, TxOutcome, H256, U256,
};
use num_bigint::BigUint;
use tonlib_core::{
    cell::{
        dict::predefined_readers::{key_reader_uint, val_reader_cell},
        ArcCell, BagOfCells, Cell, CellBuilder, TonCellError,
    },
    message::{CommonMsgInfo, InternalMessage, TonMessage, TransferMessage},
    TonAddress,
};
use tracing::{error, info, instrument, warn};

use crate::{
    client::provider::TonProvider, error::HyperlaneTonError, run_get_method::StackValue,
    signer::signer::TonSigner, traits::ton_api_center::TonApiCenter,
    utils::conversion::ConversionUtils,
};

pub struct TonMailbox {
    pub mailbox_address: TonAddress,
    pub provider: TonProvider,
    pub signer: TonSigner,
    pub workchain: i32, // -1 or 0 now
}
impl TonMailbox {
    pub fn new(
        mailbox_address: TonAddress,
        provider: TonProvider,
        workchain: i32,
        signer: TonSigner,
    ) -> Self {
        Self {
            mailbox_address,
            provider,
            workchain,
            signer,
        }
    }
}

impl HyperlaneContract for TonMailbox {
    fn address(&self) -> H256 {
        ConversionUtils::ton_address_to_h256(&self.mailbox_address)
    }
}

impl HyperlaneChain for TonMailbox {
    fn domain(&self) -> &HyperlaneDomain {
        &self.provider.domain()
    }

    fn provider(&self) -> Box<dyn HyperlaneProvider> {
        Box::new(self.provider.clone())
    }
}

impl Debug for TonMailbox {
    fn fmt(&self, f: &mut Formatter<'_>) -> std::fmt::Result {
        f.debug_struct("Ton mailbox:")
            .field("mailbox address:", &self.mailbox_address.to_hex())
            .field("provider", &self.provider)
            .field("wallet:", &self.signer.address.to_hex())
            .finish()
    }
}
impl TonMailbox {
    const PROCESS_OPCODE: u32 = 0xea81949bu32;
    const PROCESS_INIT: u32 = 0xba35fd5f;
}
#[async_trait]
impl Mailbox for TonMailbox {
    async fn count(&self, _reorg_period: &ReorgPeriod) -> ChainResult<u32> {
        let response = self
            .provider
            .run_get_method(
                self.mailbox_address.to_string(),
                "get_nonce".to_string(),
                Some(vec![]),
            )
            .await
            .map_err(|e| {
                HyperlaneTonError::ApiRequestFailed(format!(
                    "Failed to run get_nonce method: {:?}",
                    e
                ))
            })?;

        ConversionUtils::parse_stack_item_to_u32(&response.stack, 0).map_err(|e| {
            ChainCommunicationError::from(HyperlaneTonError::FailedToParseStackItem(format!(
                "Failed to parse stack item to u32: {:?}",
                e
            )))
        })
    }

    #[instrument(level = "debug", err, ret, skip(self))]
    async fn delivered(&self, id: H256) -> ChainResult<bool> {
        let response = self
            .provider
            .run_get_method(
                self.mailbox_address.to_hex(),
                "get_deliveries".to_string(),
                None,
            )
            .await
            .map_err(|e| {
                info!("delivered error:{:?}", e);
                ChainCommunicationError::from(HyperlaneTonError::ApiRequestFailed(format!(
                    "Error calling run_get_method: {:?}",
                    e
                )))
            })?;

        let stack_item = response.stack.first().ok_or_else(|| {
            ChainCommunicationError::from(HyperlaneTonError::ApiInvalidResponse(
                "No stack item found in response".to_string(),
            ))
        })?;

        if stack_item.r#type != "cell" {
            if stack_item.r#type == "list" {
                return Ok(false);
            }
            return Err(ChainCommunicationError::from(
                HyperlaneTonError::ParsingError(format!(
                    "Unexpected stack item type: {:?}",
                    stack_item.r#type
                )),
            ));
        };
<<<<<<< HEAD
        let boc = match &stack_item.value {
            StackValue::String(boc) => boc,
            _ => {
                return Err(ChainCommunicationError::from(
                    HyperlaneTonError::ParsingError(
                        "Failed to get boc: unexpected data type".to_string(),
                    ),
                ));
            }
        };
=======
        let boc = ConversionUtils::extract_boc_from_stack_item(stack_item)?;
>>>>>>> c76a1391

        let root_cell = ConversionUtils::parse_root_cell_from_boc(&boc).map_err(|e| {
            ChainCommunicationError::from(HyperlaneTonError::ParsingError(format!(
                "Failed to parse root cell: {:?}",
                e
            )))
        })?;

        let parsed_dict = root_cell
            .parser()
            .load_dict_data(256, key_reader_uint, val_reader_cell)
            .map_err(|e| {
                ChainCommunicationError::from(HyperlaneTonError::ParsingError(format!(
                    "Failed to load dictionary from root cell: {:?}",
                    e
                )))
            })?;

        let delivered_flag = parsed_dict
            .iter()
            .any(|(key, _)| BigUint::from_bytes_be(id.as_bytes()) == *key);
<<<<<<< HEAD

        info!("delivered {:?} for Id:{:?}", del, id);
        Ok(del)
=======
        info!("delivered {:?} for Id:{:?}", delivered_flag, id);
        Ok(delivered_flag)
>>>>>>> c76a1391
    }

    #[instrument(level = "debug", err, ret, skip(self))]
    async fn default_ism(&self) -> ChainResult<H256> {
        let response = self
            .provider
            .run_get_method(
                self.mailbox_address.to_hex(),
                "get_default_ism".to_string(),
                None,
            )
            .await
            .map_err(|e| {
                HyperlaneTonError::ApiRequestFailed(format!(
                    "Failed to get default ISM response: {:?}",
                    e
                ))
            })?;

        let stack = response.stack.first().ok_or_else(|| {
            ChainCommunicationError::from(HyperlaneTonError::ApiInvalidResponse(
                "No data in stack".to_string(),
            ))
        })?;

        if stack.r#type != "cell" {
            return Err(ChainCommunicationError::from(
                HyperlaneTonError::ParsingError(
                    "Unexpected data type in stack, expected cell".to_string(),
                ),
            ));
        }
        let boc = ConversionUtils::extract_boc_from_stack_item(stack)?;

        let ism_address = ConversionUtils::parse_address_from_boc(boc)
            .await
            .map_err(|e| {
                ChainCommunicationError::from(HyperlaneTonError::ParsingError(format!(
                    "Failed to parse address from BOC: {:?}",
                    e
                )))
            })?;

        Ok(ConversionUtils::ton_address_to_h256(&ism_address))
    }

    #[instrument(level = "debug", err, ret, skip(self))]
    async fn recipient_ism(&self, recipient: H256) -> ChainResult<H256> {
        let recipient_address = ConversionUtils::h256_to_ton_address(&recipient, self.workchain);

        let recipient_response = self
            .provider
            .run_get_method(recipient_address.to_hex(), "get_ism".to_string(), None)
            .await;

        let response = match recipient_response {
            Ok(response) => response,
            Err(_) => self
                .provider
                .run_get_method(
                    self.mailbox_address.to_hex(),
                    "get_default_ism".to_string(),
                    None,
                )
                .await
                .map_err(|e| {
                    ChainCommunicationError::from(HyperlaneTonError::ApiRequestFailed(format!(
                        "Error calling run_get_method for mailbox: {:?}",
                        e
                    )))
                })?,
        };

        let stack = response.stack.first().ok_or_else(|| {
            ChainCommunicationError::from(HyperlaneTonError::ApiInvalidResponse(
                "No data found in the response stack".to_string(),
            ))
        })?;

        if stack.r#type != "cell" {
            return Err(ChainCommunicationError::from(
                HyperlaneTonError::ParsingError(format!(
                    "Unexpected data type in stack: expected 'cell', got '{}'",
                    stack.r#type
                )),
            ));
        }
        let boc = ConversionUtils::extract_boc_from_stack_item(stack)?;

        let recipient_ism = ConversionUtils::parse_address_from_boc(boc)
            .await
            .map_err(|e| {
                ChainCommunicationError::from(HyperlaneTonError::ParsingError(format!(
                    "Failed to parse address from BOC: {:?}",
                    e
                )))
            })?;

        Ok(ConversionUtils::ton_address_to_h256(&recipient_ism))
    }

    async fn process(
        &self,
        message: &HyperlaneMessage,
        metadata: &[u8],
        _tx_gas_limit: Option<U256>,
    ) -> ChainResult<TxOutcome> {
        info!("HyperlaneMessage in process:{:?}", message);
        info!("metadata in process:{:?}", metadata);
        let message_cell = ConversionUtils::build_hyperlane_message_cell(message).map_err(|e| {
            ChainCommunicationError::from(HyperlaneTonError::FailedBuildingCell(format!(
                "Failed to build HyperlaneMessage to Ton Cell: {:?}",
                e
            )))
        })?;
        info!("message_cell ready");

        let metadata_cell = ConversionUtils::metadata_to_cell(metadata).map_err(|e| {
            ChainCommunicationError::from(HyperlaneTonError::FailedBuildingCell(format!(
                "Failed to build metadata to Ton Cell: {:?}",
                e
            )))
        })?;
        info!("metadata ready");

        let query_id = 1; // it is not currently used in the contract
        let block_number = 1;

        let msg = build_message(
            TonMailbox::PROCESS_OPCODE,
            ArcCell::new(message_cell),
            ArcCell::new(metadata_cell),
            query_id,
            block_number,
        )
        .map_err(|e| {
            ChainCommunicationError::from(HyperlaneTonError::FailedBuildingCell(format!(
                "Failed to build message: {:?}",
                e
            )))
        })?;
        info!("build_message ready!");

        let common_msg_info = CommonMsgInfo::InternalMessage(InternalMessage {
            ihr_disabled: false,
            bounce: false,
            bounced: false,
            src: self.signer.address.clone(),
            dest: self.mailbox_address.clone(),
            value: BigUint::from(30000000u32),
            ihr_fee: Default::default(),
            fwd_fee: Default::default(),
            created_lt: 0,
            created_at: 0,
        });
        let transfer_message = TransferMessage {
            common_msg_info,
            state_init: None,
            data: Some(ArcCell::new(msg.clone())),
        }
        .build()
        .map_err(|e| {
            ChainCommunicationError::from(HyperlaneTonError::FailedBuildingCell(format!(
                "Failed to create transfer message in process: {:?}",
                e
            )))
        })?;

        let now = SystemTime::now()
            .duration_since(SystemTime::UNIX_EPOCH)
            .map_err(|e| {
                ChainCommunicationError::from(HyperlaneTonError::ApiInvalidResponse(format!(
                    "Failed to get current time: {:?}",
                    e
                )))
            })?
            .as_secs() as u32;

        let seqno = self
            .provider
            .get_wallet_information(self.signer.address.to_hex().as_str(), true)
            .await
            .map_err(|e| {
                ChainCommunicationError::from(HyperlaneTonError::ApiRequestFailed(format!(
                    "Failed to get wallet state: {:?}",
                    e
                )))
            })?
            .seqno;

        let message = self
            .signer
            .wallet
            .create_external_message(
                now + 60,
                seqno as u32,
                vec![ArcCell::new(transfer_message.clone())],
                false,
            )
            .map_err(|e| {
                ChainCommunicationError::from(HyperlaneTonError::FailedBuildingCell(format!(
                    "Failed to create external message: {:?}",
                    e
                )))
            })?;

        let boc = BagOfCells::from_root(message.clone())
            .serialize(true)
            .map_err(|e| {
                ChainCommunicationError::from(HyperlaneTonError::ParsingError(format!(
                    "Failed to serialize BOC: {:?}",
                    e
                )))
            })?;

        let boc_str = general_purpose::STANDARD.encode(&boc);
        info!("create_external_message:{:?}", boc_str);

        let tx = self.provider.send_message(boc_str).await.map_err(|e| {
            ChainCommunicationError::from(HyperlaneTonError::ApiRequestFailed(format!(
                "Failed to send message in provider: {:?}",
                e
            )))
        })?;

        info!("Tx hash:{:?}", tx.message_hash);

        self.provider.wait_for_transaction(tx.message_hash).await
    }

    async fn process_estimate_costs(
        &self,
        _message: &HyperlaneMessage,
        _metadata: &[u8],
    ) -> ChainResult<TxCostEstimate> {
        Ok(TxCostEstimate {
            gas_limit: U256::zero(),
            gas_price: FixedPointNumber::zero(),
            l2_gas_limit: None,
        })
    }

    fn process_calldata(&self, _message: &HyperlaneMessage, _metadata: &[u8]) -> Vec<u8> {
        todo!()
    }
}

#[derive(Debug)]
pub struct TonMailboxIndexer {
    pub mailbox: TonMailbox,
}

#[async_trait]
impl Indexer<HyperlaneMessage> for TonMailboxIndexer {
    async fn fetch_logs_in_range(
        &self,
        range: RangeInclusive<u32>,
    ) -> ChainResult<Vec<(Indexed<HyperlaneMessage>, LogMeta)>> {
        let start_block = max(*range.start(), 1);
        let end_block = max(*range.end(), 1);
        info!(
            "fetch_logs_in_range in TonMailboxIndexer with start:{:?} end:{:?}",
            start_block, end_block
        );

        let timestamps = self
            .mailbox
            .provider
            .fetch_blocks_timestamps(vec![start_block, end_block])
            .await?;

        let start_utime = *timestamps.get(0).ok_or_else(|| {
            ChainCommunicationError::from(HyperlaneTonError::ApiInvalidResponse(
                "Failed to get start_utime".to_string(),
            ))
        })?;
        let end_utime = *timestamps.get(1).ok_or_else(|| {
            ChainCommunicationError::from(HyperlaneTonError::ApiInvalidResponse(
                "Failed to get end_utime".to_string(),
            ))
        })?;

        let messages = self
            .mailbox
            .provider
            .get_messages(
                None,
                None,
                Some(self.mailbox.mailbox_address.to_string()),
                Some("null".to_string()),
                None,
                Some(start_utime),
                Some(end_utime),
                None,
                None,
                None,
                None,
                None,
                Some("desc".to_string()),
            )
            .await
            .map_err(|e| {
                ChainCommunicationError::from(HyperlaneTonError::ApiRequestFailed(format!(
                    "Failed to fetch messages in range: {:?}",
                    e
                )))
            })?;

        let events = messages
            .messages
            .into_iter()
            .filter_map(|message| {
                parse_message(&message.message_content.body)
                    .ok()
                    .map(|hyperlane_message| {
                        let index_event = Indexed::from(hyperlane_message);
                        let log_meta = LogMeta {
                            address: ConversionUtils::ton_address_to_h256(
                                &self.mailbox.mailbox_address,
                            ),
                            block_number: 0, // currently ton isn't supported this metrics in events
                            block_hash: Default::default(),
                            transaction_id: Default::default(),
                            transaction_index: 0,
                            log_index: Default::default(),
                        };
                        (index_event, log_meta)
                    })
            })
            .collect();
        info!("events in mailbox:{:?}", events);
        Ok(events)
    }

    async fn get_finalized_block_number(&self) -> ChainResult<u32> {
        self.mailbox
            .provider
            .get_finalized_block()
            .await
            .map_err(|e| {
                HyperlaneTonError::ApiRequestFailed(format!(
                    "Failed to fetch finalized block number for TonMailboxIndexer: {:?}",
                    e
                ))
                .into()
            })
    }
}

#[async_trait]
impl SequenceAwareIndexer<HyperlaneMessage> for TonMailboxIndexer {
    async fn latest_sequence_count_and_tip(&self) -> ChainResult<(Option<u32>, u32)> {
        let tip = Indexer::<HyperlaneMessage>::get_finalized_block_number(self).await?;

        let count = Mailbox::count(&self.mailbox, &ReorgPeriod::None).await?;
        Ok((Some(count), tip))
    }
}

#[async_trait]
impl Indexer<H256> for TonMailboxIndexer {
    async fn fetch_logs_in_range(
        &self,
        range: RangeInclusive<u32>,
    ) -> ChainResult<Vec<(Indexed<H256>, LogMeta)>> {
        let start_block = max(*range.start(), 1);
        let end_block = max(*range.end(), 1);

        info!(
            "fetch_logs_in_range in TonMailboxIndexer with start:{:?} end:{:?}",
            start_block, end_block
        );

        let timestamps = self
            .mailbox
            .provider
            .fetch_blocks_timestamps(vec![start_block, end_block])
            .await?;

        let start_utime = *timestamps.get(0).ok_or_else(|| {
            ChainCommunicationError::from(HyperlaneTonError::ApiInvalidResponse(
                "Failed to get start_utime".to_string(),
            ))
        })?;
        let end_utime = *timestamps.get(1).ok_or_else(|| {
            ChainCommunicationError::from(HyperlaneTonError::ApiInvalidResponse(
                "Failed to get end_utime".to_string(),
            ))
        })?;

        let messages = self
            .mailbox
            .provider
            .get_messages(
                None,
                None,
                Some(self.mailbox.mailbox_address.to_string()),
                Some("null".to_string()),
                None,
                Some(start_utime),
                Some(end_utime),
                None,
                None,
                None,
                None,
                None,
                Some("desc".to_string()),
            )
            .await
            .map_err(|e| {
                ChainCommunicationError::from(HyperlaneTonError::ApiRequestFailed(format!(
                    "Failed to fetch messages in range: {:?} for Indexer<H256>",
                    e
                )))
            })?;
        let events = messages
            .messages
            .into_iter()
            .filter_map(|message| {
                let hash = &message.hash;

                let decoded = match general_purpose::STANDARD.decode(hash) {
                    Ok(decoded) => decoded,
                    Err(err) => {
                        warn!("error decode:{:?}", err);
                        return None;
                    }
                };

                if decoded.len() != 32 {
                    return None;
                }

                let log_meta = LogMeta {
                    address: ConversionUtils::ton_address_to_h256(&self.mailbox.mailbox_address),
                    block_number: 0,
                    block_hash: Default::default(),
                    transaction_id: Default::default(),
                    transaction_index: 0,
                    log_index: Default::default(),
                };

                Some((Indexed::new(H256::from_slice(&decoded)), log_meta))
            })
            .collect();

        Ok(events)
    }

    async fn get_finalized_block_number(&self) -> ChainResult<u32> {
        <TonMailboxIndexer as Indexer<HyperlaneMessage>>::get_finalized_block_number(self).await
    }
}
#[async_trait]
impl SequenceAwareIndexer<H256> for TonMailboxIndexer {
    async fn latest_sequence_count_and_tip(&self) -> ChainResult<(Option<u32>, u32)> {
        // TODO: implement when ton scraper support is implemented
        info!("Message delivery indexing not implemented");
        let tip = Indexer::<H256>::get_finalized_block_number(self).await?;
        Ok((None, tip))
    }
}

pub(crate) fn build_message(
    opcode: u32,
    message_cell: ArcCell,
    metadata_cell: ArcCell,
    query_id: u64,
    block_number: u64,
) -> Result<Cell, ChainCommunicationError> {
    let mut writer = CellBuilder::new();

    writer.store_u32(32, opcode).map_err(|e| {
        ChainCommunicationError::from(HyperlaneTonError::FailedBuildingCell(format!(
            "Failed to store process opcode: {}",
            e
        )))
    })?;

    writer.store_u64(64, query_id).map_err(|e| {
        ChainCommunicationError::from(HyperlaneTonError::FailedBuildingCell(format!(
            "Failed to store query_id: {}",
            e
        )))
    })?;

    writer
        .store_u32(32, TonMailbox::PROCESS_INIT)
        .map_err(|e| {
            ChainCommunicationError::from(HyperlaneTonError::FailedBuildingCell(format!(
                "Failed to store process init: {}",
                e
            )))
        })?;

    writer.store_u64(48, block_number).map_err(|e| {
        ChainCommunicationError::from(HyperlaneTonError::FailedBuildingCell(format!(
            "Failed to store block_number: {}",
            e
        )))
    })?;

    writer.store_reference(&message_cell).map_err(|e| {
        ChainCommunicationError::from(HyperlaneTonError::FailedBuildingCell(format!(
            "Failed to store message reference: {}",
            e
        )))
    })?;

    writer.store_reference(&metadata_cell).map_err(|e| {
        ChainCommunicationError::from(HyperlaneTonError::FailedBuildingCell(format!(
            "Failed to store metadata reference: {}",
            e
        )))
    })?;

    writer.build().map_err(|e| {
        ChainCommunicationError::from(HyperlaneTonError::FailedBuildingCell(format!(
            "Cell build failed: {}",
            e
        )))
    })
}

pub fn parse_message(boc: &str) -> Result<HyperlaneMessage, TonCellError> {
    let cell = ConversionUtils::parse_root_cell_from_boc(boc).map_err(|e| {
        error!("Failed to parse root cell from BOC: {:?}", e);
        TonCellError::BagOfCellsDeserializationError(
            "Failed to parse root cell from BOC".to_string(),
        )
    })?;

    let mut parser = cell.parser();

    let id = parser.load_uint(256).map_err(|e| {
        TonCellError::BagOfCellsDeserializationError(format!("Failed to parse ID: {:?}", e))
    })?;

    let p = parser.next_reference().map_err(|e| {
        TonCellError::BagOfCellsDeserializationError(format!(
            "Failed to load next reference: {:?}",
            e
        ))
    })?;

    let reference = p.parser().next_reference().map_err(|e| {
        TonCellError::BagOfCellsDeserializationError(format!(
            "Failed to load cell reference: {:?}",
            e
        ))
    })?;

    let mut parser_ref = reference.parser();
    let version = parser_ref.load_u8(8)?;
    let nonce = parser_ref.load_u32(32)?;
    let origin = parser_ref.load_u32(32)?;

    let mut address_bytes = vec![0u8; 32];
    parser_ref.load_slice(&mut address_bytes).map_err(|e| {
        TonCellError::BagOfCellsDeserializationError(format!(
            "Failed to parse sender address: {:?}",
            e
        ))
    })?;

    let sender = H256::from_slice(&address_bytes);

    let destination = parser_ref.load_u32(32)?;

    parser_ref.load_slice(&mut address_bytes).map_err(|e| {
        TonCellError::BagOfCellsDeserializationError(format!(
            "Failed to parse recipient address: {:?}",
            e
        ))
    })?;

    let recipient = ConversionUtils::ton_address_to_h256(
        &TonAddress::from_base64_url("EQDbFWDkI7exynTwl3bviRPAZ0c0_4UdjGs9qUavd4ltoCQw").unwrap(),
    );

    let body = parser_ref.next_reference().map_err(|e| {
        TonCellError::BagOfCellsDeserializationError(format!(
            "Failed to parse body reference: {:?}",
            e
        ))
    })?;
    let data = body.data();

    let message = HyperlaneMessage {
        version,
        nonce,
        origin,
        sender,
        destination,
        recipient,
        body: data.to_vec(),
    };
    Ok(message)
}<|MERGE_RESOLUTION|>--- conflicted
+++ resolved
@@ -141,20 +141,9 @@
                 )),
             ));
         };
-<<<<<<< HEAD
-        let boc = match &stack_item.value {
-            StackValue::String(boc) => boc,
-            _ => {
-                return Err(ChainCommunicationError::from(
-                    HyperlaneTonError::ParsingError(
-                        "Failed to get boc: unexpected data type".to_string(),
-                    ),
-                ));
-            }
-        };
-=======
+
         let boc = ConversionUtils::extract_boc_from_stack_item(stack_item)?;
->>>>>>> c76a1391
+
 
         let root_cell = ConversionUtils::parse_root_cell_from_boc(&boc).map_err(|e| {
             ChainCommunicationError::from(HyperlaneTonError::ParsingError(format!(
@@ -176,14 +165,11 @@
         let delivered_flag = parsed_dict
             .iter()
             .any(|(key, _)| BigUint::from_bytes_be(id.as_bytes()) == *key);
-<<<<<<< HEAD
+
 
         info!("delivered {:?} for Id:{:?}", del, id);
         Ok(del)
-=======
-        info!("delivered {:?} for Id:{:?}", delivered_flag, id);
-        Ok(delivered_flag)
->>>>>>> c76a1391
+
     }
 
     #[instrument(level = "debug", err, ret, skip(self))]
