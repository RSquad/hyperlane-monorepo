--- conflicted
+++ resolved
@@ -11,10 +11,6 @@
   Sender,
   Slice,
   TupleItemInt,
-<<<<<<< HEAD
-  TupleItemSlice,
-=======
->>>>>>> c6176d9e
   beginCell,
   contractAddress,
 } from '@ton/core';
