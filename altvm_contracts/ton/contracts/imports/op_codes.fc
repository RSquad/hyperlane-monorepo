--- conflicted
+++ resolved
@@ -1,9 +1,6 @@
 ;; mailbox
 const int op::dispatch = "op::dispatch"c;
-<<<<<<< HEAD
-=======
 const int op::dispatch::init = "op::dispatch::init"c;
->>>>>>> bbc914f4
 const int op::dispatch::default_hook = "op::dispatch::default_hook"c;
 const int op::process = "op::process"c;
 const int op::process::init = "op::process::init"c;
