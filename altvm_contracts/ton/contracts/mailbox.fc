#include "imports/stdlib.fc";
#include "imports/op_codes.fc";
#include "imports/errors.fc";
#include "imports/ton_msg.fc";
#include "imports/events.fc";
#include "imports/signing_utils.fc";
#include "imports/hyp_message.fc";
#include "imports/hyp_metadata.fc";

global int g::version;
global int g::local_domain;
global int g::nonce;
global int g::latest_dispatched_id;
global slice g::default_ism_addr;
global slice g::default_hook_addr;
global slice g::required_hook_addr;
global slice g::owner_addr;
global cell g::deliveries; ;; dict
global cell g::cur_recipients; ;; dict
global cell g::cur_isms; ;; dict

;; Global runtime var
global int g::query_id;

() load_globals() impure inline_ref {
    slice ds = get_data().begin_parse();
    g::version = ds~load_uint(8);
    g::local_domain = ds~load_uint(32);
    g::nonce = ds~load_uint(32);
    g::latest_dispatched_id = ds~load_uint(256);
    g::owner_addr = ds~load_msg_addr();
    g::deliveries = ds~load_dict();
    g::cur_recipients = ds~load_dict();
    g::cur_isms = ds~load_dict();
    slice ds = ds~load_ref().begin_parse();
    g::default_ism_addr = ds~load_msg_addr();
    g::default_hook_addr = ds~load_msg_addr();
    g::required_hook_addr = ds~load_msg_addr();
}

() store_globals() impure inline_ref {
    cell addr_cell = begin_cell()
        .store_slice(g::default_ism_addr)
        .store_slice(g::default_hook_addr)
        .store_slice(g::required_hook_addr)
        .end_cell();
    cell data = begin_cell()
        .store_uint(g::version, 8)
        .store_uint(g::local_domain, 32)
        .store_uint(g::nonce, 32)
        .store_uint(g::latest_dispatched_id, 256)
        .store_slice(g::owner_addr)
        .store_dict(g::deliveries)
        .store_dict(g::cur_recipients)
        .store_dict(g::cur_isms)
        .store_ref(addr_cell)
        .end_cell();
    set_data(data);
}

(cell, ()) ~authorize(
    cell addr_dict,
    slice msg_sender
) impure inline {
    (slice expected_addr, int found?) = addr_dict~udict_delete_get?(64, g::query_id);
    throw_unless(error::unauthorized_sender, found?);
    throw_unless(
        error::unauthorized_sender,
        equal_slices(expected_addr, msg_sender)
    );
    return (addr_dict, ());
}

() recv_internal(int my_balance, int msg_value, cell in_msg_full, slice in_msg_body) impure {
    if ( in_msg_body.slice_empty?() ) { ;; accept simple transfer
        return ();
    }
    slice cs = in_msg_full.begin_parse();
    int flags = cs~load_uint(4);
    if ( flags & 1 ) { ;; ignore all bounced messages
        return ();
    }

    slice msg_sender = cs~load_msg_addr();
    int op = in_msg_body~load_uint(32);
    g::query_id = in_msg_body~load_uint(64);

    load_globals();

    if (op == op::dispatch) {
        int sub_op = in_msg_body~load_uint(32);
        if (sub_op == op::dispatch::init) {
            int dest_domain = in_msg_body~load_uint(32);
            int recipient_addr = in_msg_body~load_uint(256);
            cell messageBody = in_msg_body~load_ref();
            cell hook_metadata = in_msg_body~load_maybe_ref();

            builder hyperlane_message = hyperlane::message::build(
                g::version,
                g::nonce,
                g::local_domain,
                msg_sender,
                dest_domain,
                recipient_addr,
                messageBody
            );

            int id = message_id(hyperlane_message.end_cell().begin_parse());

            builder data = begin_cell()
                .store_uint(id, 256)
                .store_ref(begin_cell()
                    .store_slice(msg_sender)
                    .store_uint(dest_domain, 32)
                    .store_uint(recipient_addr, 256)
                    .store_ref(hyperlane_message.end_cell())
                    .end_cell()
                );

            send_event(event::dispatch, data);
            g::latest_dispatched_id = id;
            g::nonce += 1;
        
            cell body = begin_cell()
                .store_uint(op::post_dispatch, 32)
                .store_uint(g::query_id, 64)
                .store_ref(hyperlane_message.end_cell())
                .store_maybe_ref(hook_metadata)
                .end_cell();

            builder post_dispatch_msg = build_message(
                g::required_hook_addr,
                msg_value,
                true,
                null(),
                body
            );

            send_raw_message(post_dispatch_msg.end_cell(), send_mode::pay_transfer_fees_separately);
        }
        
        if(sub_op == op::dispatch::default_hook) {
            throw_unless(
                error::unauthorized_sender,
                equal_slices(msg_sender, g::required_hook_addr)
            );

            cell body = begin_cell()
                .store_uint(op::post_dispatch, 32)
                .store_uint(g::query_id, 64)
                .store_slice(in_msg_body)
                .end_cell();
            
            builder default_hook_msg = build_message(
                g::default_hook_addr,
                msg_value,
                true,
                null(),
                body
            );

            send_raw_message(default_hook_msg.end_cell(), send_mode::pay_transfer_fees_separately);
            
        }

        if (sub_op == op::dispatch::send_change) {
            throw_unless(
                error::unauthorized_sender,
                equal_slices(msg_sender, g::default_hook_addr)
            );

            reserve_original_balance(msg_value, 0);

            slice hyp_message = in_msg_body~load_ref_slice();
            cell hook_metadata = in_msg_body~load_maybe_ref();
            int sender_addr = message::unpack::sender_addr(hyp_message);
            
<<<<<<< HEAD
            slice refund_addr = null?(hook_metadata) ? build_addr(0, sender_addr) : 
                metadata::refund_addr(hook_metadata.begin_parse());

            send_change(refund_addr, 0, g::query_id, send_mode::carry_remaining_balance);
=======
            int refund_addr = null?(hook_metadata) ? sender_addr : 
                metadata::refund_addr(hook_metadata.begin_parse());

            send_change(build_addr(0, refund_addr), 0, g::query_id, send_mode::carry_remaining_balance);
>>>>>>> c6176d9e
        }

        return store_globals();
    }

    if (op == op::process) {
        int sub_op = in_msg_body~load_uint(32);
        if (sub_op == op::process::init) {
            slice forward_payload = in_msg_body;
            ;; formatted hyperlane message
            slice message = in_msg_body~load_ref().begin_parse();
            (
                int id,
                int version,
                int nonce, 
                int origin_domain, 
                int sender,
                int dest_domain,
                int recipient,
                cell body
            ) = hyperlane::message::unpack(message);

            ;; check if message has right version
            throw_unless(error::wrong_mailbox_version, version == g::version);

            ;; check if message has right destination domain
            throw_unless(error::wrong_dest_domain, dest_domain == g::local_domain);

            ;; check if message was delivered
            (_, int found?) = g::deliveries.udict_get_ref?(256, id);
            throw_if(error::message_delivered, found?);

            cell delivery = begin_cell()
                .store_uint(sender, 256)
                .store_uint(now(), 48)
                .end_cell();

            g::deliveries~udict_set_ref(256, id, delivery);

            ;; get recepient ism 
            slice recipient_addr = build_addr(0, recipient);
            g::cur_recipients~udict_set(64, g::query_id, recipient_addr);
            cell get_ism_body = begin_cell()
                .store_uint(op::get_ism, 32)
                .store_uint(g::query_id, 64)
                .store_slice(forward_payload)
                .end_cell();
            builder get_ism_msg = build_message(recipient_addr, 0, true, null(), get_ism_body);
            send_raw_message(get_ism_msg.end_cell(), send_mode::carry_remaining_value);
            return store_globals();
        }

        if(sub_op == op::process::verify) {
            g::cur_recipients~authorize(msg_sender);
            ;; verify message
            slice recipient_ism_addr = in_msg_body~load_msg_addr();
            cell message = in_msg_body~load_ref();
            cell metadata = in_msg_body~load_maybe_ref();
            cell verify_body = begin_cell()
                .store_uint(op::verify, 32)
                .store_uint(g::query_id, 64)
                .store_ref(message)
                .store_maybe_ref(metadata)
                .end_cell();
            slice ism_addr = recipient_ism_addr.preload_uint(2) == 0 ? g::default_ism_addr : recipient_ism_addr ;
            g::cur_isms~udict_set(64, g::query_id, ism_addr);
            builder verify_msg = build_message(ism_addr, 0, true, null(), verify_body);
            send_raw_message(verify_msg.end_cell(), send_mode::carry_remaining_value);
            return store_globals();
        }

        if (sub_op == op::process::deliver_message) {
            g::cur_isms~authorize(msg_sender);

            int verified? = in_msg_body~load_int(1);
            throw_unless(error::message_verification_failed, verified?);
            slice message = in_msg_body~load_ref().begin_parse();

            
            (
                _,
                _,
                _, 
                int origin_domain, 
                int sender,
                int dest_domain,
                int recipient,
                cell message_body
            ) = hyperlane::message::unpack(message);
            
            slice recipient_addr = build_addr(0, recipient);
            cell body = begin_cell()
                .store_uint(op::handle, 32)
                .store_uint(g::query_id, 64)
                .store_uint(origin_domain, 32)
                .store_uint(sender, 256)
                .store_ref(message_body)
                .end_cell();


            ;; deliver message (send msg with handle opcode)
            builder msg = build_message(recipient_addr, 0, true, null(), body);
            send_raw_message(msg.end_cell(), send_mode::carry_remaining_value);
            return store_globals();
        }
        throw(error::unknown_sub_op);
    }

    if (op == op::set_default_ism) {
        throw_unless(
            error::unauthorized_sender,
            equal_slices(msg_sender, g::owner_addr)
        );
        g::default_ism_addr = in_msg_body~load_msg_addr();
        return store_globals();
    } 

    if (op == op::set_default_hook) {
        throw_unless(
            error::unauthorized_sender,
            equal_slices(msg_sender, g::owner_addr)
        );
        g::default_hook_addr = in_msg_body~load_msg_addr();
        return store_globals();
    }

    if (op == op::set_required_hook) {
        throw_unless(
            error::unauthorized_sender,
            equal_slices(msg_sender, g::owner_addr)
        );
        g::required_hook_addr = in_msg_body~load_msg_addr();
        return store_globals();
    }

    throw(error::unknown_op);
}

int get_nonce() method_id {
    load_globals();
    return g::nonce;
}

int get_local_domain() method_id {
    load_globals();
    return g::local_domain;
}

int get_latest_dispatched_id() method_id {
    load_globals();
    return g::latest_dispatched_id;
}

cell get_deliveries() method_id {
    load_globals();
    return g::deliveries;
}

slice get_default_ism() method_id {
    load_globals();
    return g::default_ism_addr;
}

slice get_default_hook() method_id {
    load_globals();
    return g::default_hook_addr;
}

slice get_required_hook() method_id {
    load_globals();
    return g::required_hook_addr;
}<|MERGE_RESOLUTION|>--- conflicted
+++ resolved
@@ -175,17 +175,10 @@
             cell hook_metadata = in_msg_body~load_maybe_ref();
             int sender_addr = message::unpack::sender_addr(hyp_message);
             
-<<<<<<< HEAD
-            slice refund_addr = null?(hook_metadata) ? build_addr(0, sender_addr) : 
-                metadata::refund_addr(hook_metadata.begin_parse());
-
-            send_change(refund_addr, 0, g::query_id, send_mode::carry_remaining_balance);
-=======
             int refund_addr = null?(hook_metadata) ? sender_addr : 
                 metadata::refund_addr(hook_metadata.begin_parse());
 
             send_change(build_addr(0, refund_addr), 0, g::query_id, send_mode::carry_remaining_balance);
->>>>>>> c6176d9e
         }
 
         return store_globals();
